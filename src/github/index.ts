#!/usr/bin/env node

import { Server } from "@modelcontextprotocol/sdk/server/index.js";
import { StdioServerTransport } from "@modelcontextprotocol/sdk/server/stdio.js";
import {
  CallToolRequestSchema,
  ListToolsRequestSchema,
} from "@modelcontextprotocol/sdk/types.js";
import fetch from "node-fetch";
import {
  GitHubForkSchema,
  GitHubReferenceSchema,
  GitHubRepositorySchema,
  GitHubIssueSchema,
  GitHubPullRequestSchema,
  GitHubContentSchema,
  GitHubCreateUpdateFileResponseSchema,
  GitHubSearchResponseSchema,
  GitHubTreeSchema,
  GitHubCommitSchema,
  CreateRepositoryOptionsSchema,
  CreateIssueOptionsSchema,
  CreatePullRequestOptionsSchema,
  CreateBranchOptionsSchema,
  type GitHubFork,
  type GitHubReference,
  type GitHubRepository,
  type GitHubIssue,
  type GitHubPullRequest,
  type GitHubContent,
  type GitHubCreateUpdateFileResponse,
  type GitHubSearchResponse,
  type GitHubTree,
  type GitHubCommit,
  type FileOperation,
  CreateOrUpdateFileSchema,
  SearchRepositoriesSchema,
  CreateRepositorySchema,
  GetFileContentsSchema,
  PushFilesSchema,
  CreateIssueSchema,
  CreatePullRequestSchema,
  ForkRepositorySchema,
  CreateBranchSchema,
  SearchCodeSchema,
  SearchIssuesSchema,
  SearchUsersSchema,
  SearchCodeResponseSchema,
  SearchIssuesResponseSchema,
  SearchUsersResponseSchema,
  type SearchCodeResponse,
  type SearchIssuesResponse,
  type SearchUsersResponse,
} from "./schemas.js";
import { zodToJsonSchema } from "zod-to-json-schema";
import { z } from "zod";
import type { CallToolRequest } from "@modelcontextprotocol/sdk/types.js";

const server = new Server(
  {
    name: "github-mcp-server",
    version: "0.1.0",
  },
  {
    capabilities: {
      tools: {},
    },
  }
);

const GITHUB_PERSONAL_ACCESS_TOKEN = process.env.GITHUB_PERSONAL_ACCESS_TOKEN;

if (!GITHUB_PERSONAL_ACCESS_TOKEN) {
  console.error("GITHUB_PERSONAL_ACCESS_TOKEN environment variable is not set");
  process.exit(1);
}

async function forkRepository(
  owner: string,
  repo: string,
  organization?: string
): Promise<GitHubFork> {
  const url = organization
    ? `https://api.github.com/repos/${owner}/${repo}/forks?organization=${organization}`
    : `https://api.github.com/repos/${owner}/${repo}/forks`;

  const response = await fetch(url, {
    method: "POST",
    headers: {
      Authorization: `token ${GITHUB_PERSONAL_ACCESS_TOKEN}`,
      Accept: "application/vnd.github.v3+json",
      "User-Agent": "github-mcp-server",
    },
  });

  if (!response.ok) {
    throw new Error(`GitHub API error: ${response.statusText}`);
  }

  return GitHubForkSchema.parse(await response.json());
}

async function createBranch(
  owner: string,
  repo: string,
  options: z.infer<typeof CreateBranchOptionsSchema>
): Promise<GitHubReference> {
  const fullRef = `refs/heads/${options.ref}`;

  const response = await fetch(
    `https://api.github.com/repos/${owner}/${repo}/git/refs`,
    {
      method: "POST",
      headers: {
        Authorization: `token ${GITHUB_PERSONAL_ACCESS_TOKEN}`,
        Accept: "application/vnd.github.v3+json",
        "User-Agent": "github-mcp-server",
        "Content-Type": "application/json",
      },
      body: JSON.stringify({
        ref: fullRef,
        sha: options.sha,
      }),
    }
  );

  if (!response.ok) {
    throw new Error(`GitHub API error: ${response.statusText}`);
  }

  return GitHubReferenceSchema.parse(await response.json());
}

async function getDefaultBranchSHA(
  owner: string,
  repo: string
): Promise<string> {
  const response = await fetch(
    `https://api.github.com/repos/${owner}/${repo}/git/refs/heads/main`,
    {
      headers: {
        Authorization: `token ${GITHUB_PERSONAL_ACCESS_TOKEN}`,
        Accept: "application/vnd.github.v3+json",
        "User-Agent": "github-mcp-server",
      },
    }
  );

  if (!response.ok) {
    const masterResponse = await fetch(
      `https://api.github.com/repos/${owner}/${repo}/git/refs/heads/master`,
      {
        headers: {
          Authorization: `token ${GITHUB_PERSONAL_ACCESS_TOKEN}`,
          Accept: "application/vnd.github.v3+json",
          "User-Agent": "github-mcp-server",
        },
      }
    );

    if (!masterResponse.ok) {
      throw new Error(
        "Could not find default branch (tried 'main' and 'master')"
      );
    }

    const data = GitHubReferenceSchema.parse(await masterResponse.json());
    return data.object.sha;
  }

  const data = GitHubReferenceSchema.parse(await response.json());
  return data.object.sha;
}

async function getFileContents(
  owner: string,
  repo: string,
  path: string,
  branch?: string
): Promise<GitHubContent> {
  let url = `https://api.github.com/repos/${owner}/${repo}/contents/${path}`;
  if (branch) {
    url += `?ref=${branch}`;
  }

  const response = await fetch(url, {
    headers: {
      Authorization: `token ${GITHUB_PERSONAL_ACCESS_TOKEN}`,
      Accept: "application/vnd.github.v3+json",
      "User-Agent": "github-mcp-server",
    },
  });

  if (!response.ok) {
    throw new Error(`GitHub API error: ${response.statusText}`);
  }

  const data = GitHubContentSchema.parse(await response.json());

  // If it's a file, decode the content
  if (!Array.isArray(data) && data.content) {
    data.content = Buffer.from(data.content, "base64").toString("utf8");
  }

  return data;
}

async function createIssue(
  owner: string,
  repo: string,
  options: z.infer<typeof CreateIssueOptionsSchema>
): Promise<GitHubIssue> {
  const response = await fetch(
    `https://api.github.com/repos/${owner}/${repo}/issues`,
    {
      method: "POST",
      headers: {
        Authorization: `token ${GITHUB_PERSONAL_ACCESS_TOKEN}`,
        Accept: "application/vnd.github.v3+json",
        "User-Agent": "github-mcp-server",
        "Content-Type": "application/json",
      },
      body: JSON.stringify(options),
    }
  );

  if (!response.ok) {
    throw new Error(`GitHub API error: ${response.statusText}`);
  }

  return GitHubIssueSchema.parse(await response.json());
}

async function createPullRequest(
  owner: string,
  repo: string,
  options: z.infer<typeof CreatePullRequestOptionsSchema>
): Promise<GitHubPullRequest> {
  const response = await fetch(
    `https://api.github.com/repos/${owner}/${repo}/pulls`,
    {
      method: "POST",
      headers: {
        Authorization: `token ${GITHUB_PERSONAL_ACCESS_TOKEN}`,
        Accept: "application/vnd.github.v3+json",
        "User-Agent": "github-mcp-server",
        "Content-Type": "application/json",
      },
      body: JSON.stringify(options),
    }
  );

  if (!response.ok) {
    throw new Error(`GitHub API error: ${response.statusText}`);
  }

  return GitHubPullRequestSchema.parse(await response.json());
}

async function createOrUpdateFile(
  owner: string,
  repo: string,
  path: string,
  content: string,
  message: string,
  branch: string,
  sha?: string
): Promise<GitHubCreateUpdateFileResponse> {
  const encodedContent = Buffer.from(content).toString("base64");

  let currentSha = sha;
  if (!currentSha) {
    try {
      const existingFile = await getFileContents(owner, repo, path, branch);
      if (!Array.isArray(existingFile)) {
        currentSha = existingFile.sha;
      }
    } catch (error) {
      console.error(
        "Note: File does not exist in branch, will create new file"
      );
    }
  }

  const url = `https://api.github.com/repos/${owner}/${repo}/contents/${path}`;

  const body = {
    message,
    content: encodedContent,
    branch,
    ...(currentSha ? { sha: currentSha } : {}),
  };

  const response = await fetch(url, {
    method: "PUT",
    headers: {
      Authorization: `token ${GITHUB_PERSONAL_ACCESS_TOKEN}`,
      Accept: "application/vnd.github.v3+json",
      "User-Agent": "github-mcp-server",
      "Content-Type": "application/json",
    },
    body: JSON.stringify(body),
  });

  if (!response.ok) {
    throw new Error(`GitHub API error: ${response.statusText}`);
  }

  return GitHubCreateUpdateFileResponseSchema.parse(await response.json());
}

async function createTree(
  owner: string,
  repo: string,
  files: FileOperation[],
  baseTree?: string
): Promise<GitHubTree> {
  const tree = files.map((file) => ({
    path: file.path,
    mode: "100644" as const,
    type: "blob" as const,
    content: file.content,
  }));

  const response = await fetch(
    `https://api.github.com/repos/${owner}/${repo}/git/trees`,
    {
      method: "POST",
      headers: {
        Authorization: `token ${GITHUB_PERSONAL_ACCESS_TOKEN}`,
        Accept: "application/vnd.github.v3+json",
        "User-Agent": "github-mcp-server",
        "Content-Type": "application/json",
      },
      body: JSON.stringify({
        tree,
        base_tree: baseTree,
      }),
    }
  );

  if (!response.ok) {
    throw new Error(`GitHub API error: ${response.statusText}`);
  }

  return GitHubTreeSchema.parse(await response.json());
}

async function createCommit(
  owner: string,
  repo: string,
  message: string,
  tree: string,
  parents: string[]
): Promise<GitHubCommit> {
  const response = await fetch(
    `https://api.github.com/repos/${owner}/${repo}/git/commits`,
    {
      method: "POST",
      headers: {
        Authorization: `token ${GITHUB_PERSONAL_ACCESS_TOKEN}`,
        Accept: "application/vnd.github.v3+json",
        "User-Agent": "github-mcp-server",
        "Content-Type": "application/json",
      },
      body: JSON.stringify({
        message,
        tree,
        parents,
      }),
    }
  );

  if (!response.ok) {
    throw new Error(`GitHub API error: ${response.statusText}`);
  }

  return GitHubCommitSchema.parse(await response.json());
}

async function updateReference(
  owner: string,
  repo: string,
  ref: string,
  sha: string
): Promise<GitHubReference> {
  const response = await fetch(
    `https://api.github.com/repos/${owner}/${repo}/git/refs/${ref}`,
    {
      method: "PATCH",
      headers: {
        Authorization: `token ${GITHUB_PERSONAL_ACCESS_TOKEN}`,
        Accept: "application/vnd.github.v3+json",
        "User-Agent": "github-mcp-server",
        "Content-Type": "application/json",
      },
      body: JSON.stringify({
        sha,
        force: true,
      }),
    }
  );

  if (!response.ok) {
    throw new Error(`GitHub API error: ${response.statusText}`);
  }

  return GitHubReferenceSchema.parse(await response.json());
}

async function pushFiles(
  owner: string,
  repo: string,
  branch: string,
  files: FileOperation[],
  message: string
): Promise<GitHubReference> {
  const refResponse = await fetch(
    `https://api.github.com/repos/${owner}/${repo}/git/refs/heads/${branch}`,
    {
      headers: {
        Authorization: `token ${GITHUB_PERSONAL_ACCESS_TOKEN}`,
        Accept: "application/vnd.github.v3+json",
        "User-Agent": "github-mcp-server",
      },
    }
  );

  if (!refResponse.ok) {
    throw new Error(`GitHub API error: ${refResponse.statusText}`);
  }

  const ref = GitHubReferenceSchema.parse(await refResponse.json());
  const commitSha = ref.object.sha;

  const tree = await createTree(owner, repo, files, commitSha);
  const commit = await createCommit(owner, repo, message, tree.sha, [
    commitSha,
  ]);
  return await updateReference(owner, repo, `heads/${branch}`, commit.sha);
}

async function searchRepositories(
  query: string,
  page: number = 1,
  perPage: number = 30
): Promise<GitHubSearchResponse> {
  const url = new URL("https://api.github.com/search/repositories");
  url.searchParams.append("q", query);
  url.searchParams.append("page", page.toString());
  url.searchParams.append("per_page", perPage.toString());

  const response = await fetch(url.toString(), {
    headers: {
      Authorization: `token ${GITHUB_PERSONAL_ACCESS_TOKEN}`,
      Accept: "application/vnd.github.v3+json",
      "User-Agent": "github-mcp-server",
    },
  });

  if (!response.ok) {
    throw new Error(`GitHub API error: ${response.statusText}`);
  }

  return GitHubSearchResponseSchema.parse(await response.json());
}

async function createRepository(
  options: z.infer<typeof CreateRepositoryOptionsSchema>
): Promise<GitHubRepository> {
  const response = await fetch("https://api.github.com/user/repos", {
    method: "POST",
    headers: {
      Authorization: `token ${GITHUB_PERSONAL_ACCESS_TOKEN}`,
      Accept: "application/vnd.github.v3+json",
      "User-Agent": "github-mcp-server",
      "Content-Type": "application/json",
    },
    body: JSON.stringify(options),
  });

  if (!response.ok) {
    throw new Error(`GitHub API error: ${response.statusText}`);
  }

  return GitHubRepositorySchema.parse(await response.json());
}

async function searchCode(
  params: z.infer<typeof SearchCodeSchema>
): Promise<SearchCodeResponse> {
  const url = new URL("https://api.github.com/search/code");
  Object.entries(params).forEach(([key, value]) => {
    if (value !== undefined && value !== null) {
      url.searchParams.append(key, value.toString());
    }
  });

  const response = await fetch(url.toString(), {
    headers: {
      Authorization: `token ${GITHUB_PERSONAL_ACCESS_TOKEN}`,
      Accept: "application/vnd.github.v3+json",
      "User-Agent": "github-mcp-server",
    },
  });

  if (!response.ok) {
    throw new Error(`GitHub API error: ${response.statusText}`);
  }

  return SearchCodeResponseSchema.parse(await response.json());
}

async function searchIssues(
  params: z.infer<typeof SearchIssuesSchema>
): Promise<SearchIssuesResponse> {
  const url = new URL("https://api.github.com/search/issues");
  Object.entries(params).forEach(([key, value]) => {
    if (value !== undefined && value !== null) {
      url.searchParams.append(key, value.toString());
    }
  });

  const response = await fetch(url.toString(), {
    headers: {
      Authorization: `token ${GITHUB_PERSONAL_ACCESS_TOKEN}`,
      Accept: "application/vnd.github.v3+json",
      "User-Agent": "github-mcp-server",
    },
  });

  if (!response.ok) {
    throw new Error(`GitHub API error: ${response.statusText}`);
  }

  return SearchIssuesResponseSchema.parse(await response.json());
}

async function searchUsers(
  params: z.infer<typeof SearchUsersSchema>
): Promise<SearchUsersResponse> {
  const url = new URL("https://api.github.com/search/users");
  Object.entries(params).forEach(([key, value]) => {
    if (value !== undefined && value !== null) {
      url.searchParams.append(key, value.toString());
    }
  });

  const response = await fetch(url.toString(), {
    headers: {
      Authorization: `token ${GITHUB_PERSONAL_ACCESS_TOKEN}`,
      Accept: "application/vnd.github.v3+json",
      "User-Agent": "github-mcp-server",
    },
  });

  if (!response.ok) {
    throw new Error(`GitHub API error: ${response.statusText}`);
  }

  return SearchUsersResponseSchema.parse(await response.json());
}

server.setRequestHandler(ListToolsRequestSchema, async () => {
  return {
    tools: [
      {
        name: "create_or_update_file",
        description: "Create or update a single file in a GitHub repository",
        inputSchema: zodToJsonSchema(CreateOrUpdateFileSchema),
      },
      {
        name: "search_repositories",
        description: "Search for GitHub repositories",
        inputSchema: zodToJsonSchema(SearchRepositoriesSchema),
      },
      {
        name: "create_repository",
        description: "Create a new GitHub repository in your account",
        inputSchema: zodToJsonSchema(CreateRepositorySchema),
      },
      {
        name: "get_file_contents",
        description:
          "Get the contents of a file or directory from a GitHub repository",
        inputSchema: zodToJsonSchema(GetFileContentsSchema),
      },
      {
        name: "push_files",
        description:
          "Push multiple files to a GitHub repository in a single commit",
        inputSchema: zodToJsonSchema(PushFilesSchema),
      },
      {
        name: "create_issue",
        description: "Create a new issue in a GitHub repository",
        inputSchema: zodToJsonSchema(CreateIssueSchema),
      },
      {
        name: "create_pull_request",
        description: "Create a new pull request in a GitHub repository",
        inputSchema: zodToJsonSchema(CreatePullRequestSchema),
      },
      {
        name: "fork_repository",
        description:
          "Fork a GitHub repository to your account or specified organization",
        inputSchema: zodToJsonSchema(ForkRepositorySchema),
      },
      {
        name: "create_branch",
        description: "Create a new branch in a GitHub repository",
        inputSchema: zodToJsonSchema(CreateBranchSchema),
      },
      {
        name: "search_code",
        description: "Search for code across GitHub repositories",
        inputSchema: zodToJsonSchema(SearchCodeSchema),
      },
      {
        name: "search_issues",
        description:
          "Search for issues and pull requests across GitHub repositories",
        inputSchema: zodToJsonSchema(SearchIssuesSchema),
      },
      {
        name: "search_users",
        description: "Search for users on GitHub",
        inputSchema: zodToJsonSchema(SearchUsersSchema),
      },
    ],
  };
});

<<<<<<< HEAD
server.setRequestHandler(
  CallToolRequestSchema,
  async (request: CallToolRequest) => {
    try {
      if (!request.params.arguments) {
        throw new Error("Arguments are required");
=======
server.setRequestHandler(CallToolRequestSchema, async (request) => {
  try {
    if (!request.params.arguments) {
      throw new Error("Arguments are required");
    }

    switch (request.params.name) {
      case "fork_repository": {
        const args = ForkRepositorySchema.parse(request.params.arguments);
        const fork = await forkRepository(args.owner, args.repo, args.organization);
        return { content: [{ type: "text", text: JSON.stringify(fork, null, 2) }] };
>>>>>>> a6bbfa09
      }

      switch (request.params.name) {
        case "fork_repository": {
          const args = ForkRepositorySchema.parse(request.params.arguments);
          const fork = await forkRepository(
            args.owner,
            args.repo,
            args.organization
          );
          return { toolResult: fork };
        }

        case "create_branch": {
          const args = CreateBranchSchema.parse(request.params.arguments);
          let sha: string;
          if (args.from_branch) {
            const response = await fetch(
              `https://api.github.com/repos/${args.owner}/${args.repo}/git/refs/heads/${args.from_branch}`,
              {
                headers: {
                  Authorization: `token ${GITHUB_PERSONAL_ACCESS_TOKEN}`,
                  Accept: "application/vnd.github.v3+json",
                  "User-Agent": "github-mcp-server",
                },
              }
            );

            if (!response.ok) {
              throw new Error(`Source branch '${args.from_branch}' not found`);
            }

            const data = GitHubReferenceSchema.parse(await response.json());
            sha = data.object.sha;
          } else {
            sha = await getDefaultBranchSHA(args.owner, args.repo);
          }

          const branch = await createBranch(args.owner, args.repo, {
            ref: args.branch,
            sha,
          });

          return { toolResult: branch };
        }

        case "search_repositories": {
          const args = SearchRepositoriesSchema.parse(request.params.arguments);
          const results = await searchRepositories(
            args.query,
            args.page,
            args.perPage
          );
          return { toolResult: results };
        }

<<<<<<< HEAD
        case "create_repository": {
          const args = CreateRepositorySchema.parse(request.params.arguments);
          const repository = await createRepository(args);
          return { toolResult: repository };
        }

        case "get_file_contents": {
          const args = GetFileContentsSchema.parse(request.params.arguments);
          const contents = await getFileContents(
            args.owner,
            args.repo,
            args.path,
            args.branch
          );
          return { toolResult: contents };
        }

        case "create_or_update_file": {
          const args = CreateOrUpdateFileSchema.parse(request.params.arguments);
          const result = await createOrUpdateFile(
            args.owner,
            args.repo,
            args.path,
            args.content,
            args.message,
            args.branch,
            args.sha
          );
          return { toolResult: result };
        }

        case "push_files": {
          const args = PushFilesSchema.parse(request.params.arguments);
          const result = await pushFiles(
            args.owner,
            args.repo,
            args.branch,
            args.files,
            args.message
          );
          return { toolResult: result };
        }

        case "create_issue": {
          const args = CreateIssueSchema.parse(request.params.arguments);
          const { owner, repo, ...options } = args;
          const issue = await createIssue(owner, repo, options);
          return { toolResult: issue };
        }

        case "create_pull_request": {
          const args = CreatePullRequestSchema.parse(request.params.arguments);
          const { owner, repo, ...options } = args;
          const pullRequest = await createPullRequest(owner, repo, options);
          return { toolResult: pullRequest };
        }

        case "search_code": {
          const args = SearchCodeSchema.parse(request.params.arguments);
          const results = await searchCode(args);
          return { toolResult: results };
        }

        case "search_issues": {
          const args = SearchIssuesSchema.parse(request.params.arguments);
          const results = await searchIssues(args);
          return { toolResult: results };
        }
=======
        return { content: [{ type: "text", text: JSON.stringify(branch, null, 2) }] };
      }

      case "search_repositories": {
        const args = SearchRepositoriesSchema.parse(request.params.arguments);
        const results = await searchRepositories(args.query, args.page, args.perPage);
        return { content: [{ type: "text", text: JSON.stringify(results, null, 2) }] };
      }

      case "create_repository": {
        const args = CreateRepositorySchema.parse(request.params.arguments);
        const repository = await createRepository(args);
        return { content: [{ type: "text", text: JSON.stringify(repository, null, 2) }] };
      }

      case "get_file_contents": {
        const args = GetFileContentsSchema.parse(request.params.arguments);
        const contents = await getFileContents(args.owner, args.repo, args.path, args.branch);
        return { content: [{ type: "text", text: JSON.stringify(contents, null, 2) }] };
      }

      case "create_or_update_file": {
        const args = CreateOrUpdateFileSchema.parse(request.params.arguments);
        const result = await createOrUpdateFile(
          args.owner,
          args.repo,
          args.path,
          args.content,
          args.message,
          args.branch,
          args.sha
        );
        return { content: [{ type: "text", text: JSON.stringify(result, null, 2) }] };
      }

      case "push_files": {
        const args = PushFilesSchema.parse(request.params.arguments);
        const result = await pushFiles(
          args.owner,
          args.repo,
          args.branch,
          args.files,
          args.message
        );
        return { content: [{ type: "text", text: JSON.stringify(result, null, 2) }] };
      }

      case "create_issue": {
        const args = CreateIssueSchema.parse(request.params.arguments);
        const { owner, repo, ...options } = args;
        const issue = await createIssue(owner, repo, options);
        return { content: [{ type: "text", text: JSON.stringify(issue, null, 2) }] };
      }

      case "create_pull_request": {
        const args = CreatePullRequestSchema.parse(request.params.arguments);
        const { owner, repo, ...options } = args;
        const pullRequest = await createPullRequest(owner, repo, options);
        return { content: [{ type: "text", text: JSON.stringify(pullRequest, null, 2) }] };
      }
>>>>>>> a6bbfa09

        case "search_users": {
          const args = SearchUsersSchema.parse(request.params.arguments);
          const results = await searchUsers(args);
          return { toolResult: results };
        }

        default:
          throw new Error(`Unknown tool: ${request.params.name}`);
      }
    } catch (error) {
      if (error instanceof z.ZodError) {
        throw new Error(
          `Invalid arguments: ${error.errors
            .map(
              (e: z.ZodError["errors"][number]) =>
                `${e.path.join(".")}: ${e.message}`
            )
            .join(", ")}`
        );
      }
      throw error;
    }
  }
);

async function runServer() {
  const transport = new StdioServerTransport();
  await server.connect(transport);
  console.error("GitHub MCP Server running on stdio");
}

runServer().catch((error) => {
  console.error("Fatal error in main():", error);
  process.exit(1);
});<|MERGE_RESOLUTION|>--- conflicted
+++ resolved
@@ -632,14 +632,6 @@
   };
 });
 
-<<<<<<< HEAD
-server.setRequestHandler(
-  CallToolRequestSchema,
-  async (request: CallToolRequest) => {
-    try {
-      if (!request.params.arguments) {
-        throw new Error("Arguments are required");
-=======
 server.setRequestHandler(CallToolRequestSchema, async (request) => {
   try {
     if (!request.params.arguments) {
@@ -649,154 +641,84 @@
     switch (request.params.name) {
       case "fork_repository": {
         const args = ForkRepositorySchema.parse(request.params.arguments);
-        const fork = await forkRepository(args.owner, args.repo, args.organization);
-        return { content: [{ type: "text", text: JSON.stringify(fork, null, 2) }] };
->>>>>>> a6bbfa09
-      }
-
-      switch (request.params.name) {
-        case "fork_repository": {
-          const args = ForkRepositorySchema.parse(request.params.arguments);
-          const fork = await forkRepository(
-            args.owner,
-            args.repo,
-            args.organization
+        const fork = await forkRepository(
+          args.owner,
+          args.repo,
+          args.organization
+        );
+        return {
+          content: [{ type: "text", text: JSON.stringify(fork, null, 2) }],
+        };
+      }
+
+      case "create_branch": {
+        const args = CreateBranchSchema.parse(request.params.arguments);
+        let sha: string;
+        if (args.from_branch) {
+          const response = await fetch(
+            `https://api.github.com/repos/${args.owner}/${args.repo}/git/refs/heads/${args.from_branch}`,
+            {
+              headers: {
+                Authorization: `token ${GITHUB_PERSONAL_ACCESS_TOKEN}`,
+                Accept: "application/vnd.github.v3+json",
+                "User-Agent": "github-mcp-server",
+              },
+            }
           );
-          return { toolResult: fork };
+
+          if (!response.ok) {
+            throw new Error(`Source branch '${args.from_branch}' not found`);
+          }
+
+          const data = GitHubReferenceSchema.parse(await response.json());
+          sha = data.object.sha;
+        } else {
+          sha = await getDefaultBranchSHA(args.owner, args.repo);
         }
 
-        case "create_branch": {
-          const args = CreateBranchSchema.parse(request.params.arguments);
-          let sha: string;
-          if (args.from_branch) {
-            const response = await fetch(
-              `https://api.github.com/repos/${args.owner}/${args.repo}/git/refs/heads/${args.from_branch}`,
-              {
-                headers: {
-                  Authorization: `token ${GITHUB_PERSONAL_ACCESS_TOKEN}`,
-                  Accept: "application/vnd.github.v3+json",
-                  "User-Agent": "github-mcp-server",
-                },
-              }
-            );
-
-            if (!response.ok) {
-              throw new Error(`Source branch '${args.from_branch}' not found`);
-            }
-
-            const data = GitHubReferenceSchema.parse(await response.json());
-            sha = data.object.sha;
-          } else {
-            sha = await getDefaultBranchSHA(args.owner, args.repo);
-          }
-
-          const branch = await createBranch(args.owner, args.repo, {
-            ref: args.branch,
-            sha,
-          });
-
-          return { toolResult: branch };
-        }
-
-        case "search_repositories": {
-          const args = SearchRepositoriesSchema.parse(request.params.arguments);
-          const results = await searchRepositories(
-            args.query,
-            args.page,
-            args.perPage
-          );
-          return { toolResult: results };
-        }
-
-<<<<<<< HEAD
-        case "create_repository": {
-          const args = CreateRepositorySchema.parse(request.params.arguments);
-          const repository = await createRepository(args);
-          return { toolResult: repository };
-        }
-
-        case "get_file_contents": {
-          const args = GetFileContentsSchema.parse(request.params.arguments);
-          const contents = await getFileContents(
-            args.owner,
-            args.repo,
-            args.path,
-            args.branch
-          );
-          return { toolResult: contents };
-        }
-
-        case "create_or_update_file": {
-          const args = CreateOrUpdateFileSchema.parse(request.params.arguments);
-          const result = await createOrUpdateFile(
-            args.owner,
-            args.repo,
-            args.path,
-            args.content,
-            args.message,
-            args.branch,
-            args.sha
-          );
-          return { toolResult: result };
-        }
-
-        case "push_files": {
-          const args = PushFilesSchema.parse(request.params.arguments);
-          const result = await pushFiles(
-            args.owner,
-            args.repo,
-            args.branch,
-            args.files,
-            args.message
-          );
-          return { toolResult: result };
-        }
-
-        case "create_issue": {
-          const args = CreateIssueSchema.parse(request.params.arguments);
-          const { owner, repo, ...options } = args;
-          const issue = await createIssue(owner, repo, options);
-          return { toolResult: issue };
-        }
-
-        case "create_pull_request": {
-          const args = CreatePullRequestSchema.parse(request.params.arguments);
-          const { owner, repo, ...options } = args;
-          const pullRequest = await createPullRequest(owner, repo, options);
-          return { toolResult: pullRequest };
-        }
-
-        case "search_code": {
-          const args = SearchCodeSchema.parse(request.params.arguments);
-          const results = await searchCode(args);
-          return { toolResult: results };
-        }
-
-        case "search_issues": {
-          const args = SearchIssuesSchema.parse(request.params.arguments);
-          const results = await searchIssues(args);
-          return { toolResult: results };
-        }
-=======
-        return { content: [{ type: "text", text: JSON.stringify(branch, null, 2) }] };
+        const branch = await createBranch(args.owner, args.repo, {
+          ref: args.branch,
+          sha,
+        });
+
+        return {
+          content: [{ type: "text", text: JSON.stringify(branch, null, 2) }],
+        };
       }
 
       case "search_repositories": {
         const args = SearchRepositoriesSchema.parse(request.params.arguments);
-        const results = await searchRepositories(args.query, args.page, args.perPage);
-        return { content: [{ type: "text", text: JSON.stringify(results, null, 2) }] };
+        const results = await searchRepositories(
+          args.query,
+          args.page,
+          args.perPage
+        );
+        return {
+          content: [{ type: "text", text: JSON.stringify(results, null, 2) }],
+        };
       }
 
       case "create_repository": {
         const args = CreateRepositorySchema.parse(request.params.arguments);
         const repository = await createRepository(args);
-        return { content: [{ type: "text", text: JSON.stringify(repository, null, 2) }] };
+        return {
+          content: [
+            { type: "text", text: JSON.stringify(repository, null, 2) },
+          ],
+        };
       }
 
       case "get_file_contents": {
         const args = GetFileContentsSchema.parse(request.params.arguments);
-        const contents = await getFileContents(args.owner, args.repo, args.path, args.branch);
-        return { content: [{ type: "text", text: JSON.stringify(contents, null, 2) }] };
+        const contents = await getFileContents(
+          args.owner,
+          args.repo,
+          args.path,
+          args.branch
+        );
+        return {
+          content: [{ type: "text", text: JSON.stringify(contents, null, 2) }],
+        };
       }
 
       case "create_or_update_file": {
@@ -810,7 +732,9 @@
           args.branch,
           args.sha
         );
-        return { content: [{ type: "text", text: JSON.stringify(result, null, 2) }] };
+        return {
+          content: [{ type: "text", text: JSON.stringify(result, null, 2) }],
+        };
       }
 
       case "push_files": {
@@ -822,48 +746,72 @@
           args.files,
           args.message
         );
-        return { content: [{ type: "text", text: JSON.stringify(result, null, 2) }] };
+        return {
+          content: [{ type: "text", text: JSON.stringify(result, null, 2) }],
+        };
       }
 
       case "create_issue": {
         const args = CreateIssueSchema.parse(request.params.arguments);
         const { owner, repo, ...options } = args;
         const issue = await createIssue(owner, repo, options);
-        return { content: [{ type: "text", text: JSON.stringify(issue, null, 2) }] };
+        return {
+          content: [{ type: "text", text: JSON.stringify(issue, null, 2) }],
+        };
       }
 
       case "create_pull_request": {
         const args = CreatePullRequestSchema.parse(request.params.arguments);
         const { owner, repo, ...options } = args;
         const pullRequest = await createPullRequest(owner, repo, options);
-        return { content: [{ type: "text", text: JSON.stringify(pullRequest, null, 2) }] };
-      }
->>>>>>> a6bbfa09
-
-        case "search_users": {
-          const args = SearchUsersSchema.parse(request.params.arguments);
-          const results = await searchUsers(args);
-          return { toolResult: results };
-        }
-
-        default:
-          throw new Error(`Unknown tool: ${request.params.name}`);
-      }
-    } catch (error) {
-      if (error instanceof z.ZodError) {
-        throw new Error(
-          `Invalid arguments: ${error.errors
-            .map(
-              (e: z.ZodError["errors"][number]) =>
-                `${e.path.join(".")}: ${e.message}`
-            )
-            .join(", ")}`
-        );
-      }
-      throw error;
-    }
-  }
-);
+        return {
+          content: [
+            { type: "text", text: JSON.stringify(pullRequest, null, 2) },
+          ],
+        };
+      }
+
+      case "search_code": {
+        const args = SearchCodeSchema.parse(request.params.arguments);
+        const results = await searchCode(args);
+        return {
+          content: [{ type: "text", text: JSON.stringify(results, null, 2) }],
+        };
+      }
+
+      case "search_issues": {
+        const args = SearchIssuesSchema.parse(request.params.arguments);
+        const results = await searchIssues(args);
+        return {
+          content: [{ type: "text", text: JSON.stringify(results, null, 2) }],
+        };
+      }
+
+      case "search_users": {
+        const args = SearchUsersSchema.parse(request.params.arguments);
+        const results = await searchUsers(args);
+        return {
+          content: [{ type: "text", text: JSON.stringify(results, null, 2) }],
+        };
+      }
+
+      default:
+        throw new Error(`Unknown tool: ${request.params.name}`);
+    }
+  } catch (error) {
+    if (error instanceof z.ZodError) {
+      throw new Error(
+        `Invalid arguments: ${error.errors
+          .map(
+            (e: z.ZodError["errors"][number]) =>
+              `${e.path.join(".")}: ${e.message}`
+          )
+          .join(", ")}`
+      );
+    }
+    throw error;
+  }
+});
 
 async function runServer() {
   const transport = new StdioServerTransport();
